--- conflicted
+++ resolved
@@ -139,11 +139,7 @@
 # Bazel generated files
 bazel-*
 **/*_pb2.py
-<<<<<<< HEAD
-**/*_pb2_grpc.py.py
-=======
 **/*_pb2_grpc.py
->>>>>>> 3288393e
 # LINT.ThenChange(.gitignore)
 
 # Github integration settings
