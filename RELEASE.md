--- conflicted
+++ resolved
@@ -1,6 +1,9 @@
 # Current Version(Still in Development)
 
 ## Major Features and Improvements
+
+*   Supported multiple artifacts for Transform's input example and output
+    transformed example channels.
 
 ## Breaking changes
 
@@ -24,12 +27,7 @@
 
 *   Use TFXIO and batched extractors by default in Evaluator.
 *   Supported split configuration for Transform.
-<<<<<<< HEAD
 *   Added python 3.8 support.
-=======
-*   Supported multiple artifacts for Transform's input example and output
-    transformed example channels.
->>>>>>> 3698b919
 
 ## Bug fixes and other changes
 
